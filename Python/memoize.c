--- conflicted
+++ resolved
@@ -283,7 +283,6 @@
 static void init_definitely_impure_funcs(void);
 
 
-<<<<<<< HEAD
 // efficient multi-level mapping of PyObject addresses to metadata
 #ifdef HOST_IS_64BIT
 // 64-bit architecture
@@ -311,7 +310,8 @@
 }
 
 #endif
-=======
+
+
 // simple bloom filter, adapted from:
 //   http://en.literateprograms.org/Bloom_filter_%28C%29
 
@@ -362,9 +362,6 @@
   if(!(GETBIT(bloom->a, HASH2(addr) % bloom->asize))) return 0;
   return 1;
 }
-
-
->>>>>>> 2bff183f
 
 
 
